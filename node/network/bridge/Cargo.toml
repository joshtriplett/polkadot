[package]
name = "polkadot-network-bridge"
version = "0.1.0"
authors = ["Parity Technologies <admin@parity.io>"]
edition = "2018"

[dependencies]
futures = "0.3.5"
log = "0.4.8"
futures-timer = "3.0.2"
streamunordered = "0.5.1"
polkadot-primitives = { path = "../../../primitives" }
node-primitives = { package = "polkadot-node-primitives", path = "../../primitives" }
parity-scale-codec = "1.3.0"
sc-network = { git = "https://github.com/paritytech/substrate", branch = "ashley-rem-service-components" }
sp-runtime = { git = "https://github.com/paritytech/substrate", branch = "ashley-rem-service-components" }
polkadot-subsystem = { package = "polkadot-node-subsystem", path = "../../subsystem" }

[dev-dependencies]
assert_matches = "1.3.0"
<<<<<<< HEAD
sp-core = { git = "https://github.com/paritytech/substrate", branch = "ashley-rem-service-components" }
=======
parking_lot = "0.10.0"
polkadot-subsystem = { package = "polkadot-node-subsystem", path = "../../subsystem", features = [ "test-helpers" ] }
sp-core = { git = "https://github.com/paritytech/substrate", branch = "master" }
>>>>>>> 12a02556
<|MERGE_RESOLUTION|>--- conflicted
+++ resolved
@@ -18,10 +18,6 @@
 
 [dev-dependencies]
 assert_matches = "1.3.0"
-<<<<<<< HEAD
-sp-core = { git = "https://github.com/paritytech/substrate", branch = "ashley-rem-service-components" }
-=======
 parking_lot = "0.10.0"
 polkadot-subsystem = { package = "polkadot-node-subsystem", path = "../../subsystem", features = [ "test-helpers" ] }
-sp-core = { git = "https://github.com/paritytech/substrate", branch = "master" }
->>>>>>> 12a02556
+sp-core = { git = "https://github.com/paritytech/substrate", branch = "ashley-rem-service-components" }