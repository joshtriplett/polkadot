// Copyright 2017-2020 Parity Technologies (UK) Ltd.
// This file is part of Polkadot.

// Polkadot is free software: you can redistribute it and/or modify
// it under the terms of the GNU General Public License as published by
// the Free Software Foundation, either version 3 of the License, or
// (at your option) any later version.

// Polkadot is distributed in the hope that it will be useful,
// but WITHOUT ANY WARRANTY; without even the implied warranty of
// MERCHANTABILITY or FITNESS FOR A PARTICULAR PURPOSE.  See the
// GNU General Public License for more details.

// You should have received a copy of the GNU General Public License
// along with Polkadot.  If not, see <http://www.gnu.org/licenses/>.

//! Message types for the overseer and subsystems.
//!
//! These messages are intended to define the protocol by which different subsystems communicate with each
//! other and signals that they receive from an overseer to coordinate their work.
//! This is intended for use with the `polkadot-overseer` crate.
//!
//! Subsystems' APIs are defined separately from their implementation, leading to easier mocking.

use futures::channel::{mpsc, oneshot};

use sc_network::{ObservedRole, ReputationChange, PeerId};
use polkadot_primitives::{BlockNumber, Hash, Signature};
use polkadot_primitives::parachain::{
	AbridgedCandidateReceipt, PoVBlock, ErasureChunk, BackedCandidate, Id as ParaId,
	SignedAvailabilityBitfield, SigningContext, ValidatorId, ValidationCode, ValidatorIndex,
};
use polkadot_node_primitives::{
<<<<<<< HEAD
	MisbehaviorReport, SignedFullStatement,
=======
	MisbehaviorReport, SignedStatement, View, ProtocolId,
>>>>>>> 7572bbab
};

/// Signals sent by an overseer to a subsystem.
#[derive(PartialEq, Clone, Debug)]
pub enum OverseerSignal {
	/// `Subsystem` should start working on block-based work, given by the relay-chain block hash.
	StartWork(Hash),
	/// `Subsystem` should stop working on block-based work specified by the relay-chain block hash.
	StopWork(Hash),
	/// Conclude the work of the `Overseer` and all `Subsystem`s.
	Conclude,
}

/// A notification of a new backed candidate.
#[derive(Debug)]
pub struct NewBackedCandidate(pub BackedCandidate);

/// Messages received by the Candidate Selection subsystem.
#[derive(Debug)]
pub enum CandidateSelectionMessage {
	/// We recommended a particular candidate to be seconded, but it was invalid; penalize the collator.
	/// The hash is the relay parent.
	Invalid(Hash, AbridgedCandidateReceipt),
}

/// Messages received by the Candidate Backing subsystem.
#[derive(Debug)]
pub enum CandidateBackingMessage {
	/// Registers a stream listener for updates to the set of backable candidates that could be backed
	/// in a child of the given relay-parent, referenced by its hash.
	RegisterBackingWatcher(Hash, mpsc::Sender<NewBackedCandidate>),
	/// Note that the Candidate Backing subsystem should second the given candidate in the context of the
	/// given relay-parent (ref. by hash). This candidate must be validated.
	Second(Hash, AbridgedCandidateReceipt),
	/// Note a validator's statement about a particular candidate. Disagreements about validity must be escalated
	/// to a broader check by Misbehavior Arbitration. Agreements are simply tallied until a quorum is reached.
	Statement(Hash, SignedFullStatement),
}

/// Blanket error for validation failing.
#[derive(Debug)]
pub struct ValidationFailed;

/// Messages received by the Validation subsystem
#[derive(Debug)]
pub enum CandidateValidationMessage {
	/// Validate a candidate, sending a side-channel response of valid or invalid.
	///
	/// Provide the relay-parent in whose context this should be validated, the full candidate receipt,
	/// and the PoV.
	Validate(
		Hash,
		AbridgedCandidateReceipt,
		PoVBlock,
		oneshot::Sender<Result<(), ValidationFailed>>,
	),
}

/// Events from network.
#[derive(Debug, Clone)]
pub enum NetworkBridgeEvent {
	/// A peer with given ID is now connected.
	PeerConnected(PeerId, ObservedRole),

	/// A peer with given ID is now disconnected.
	PeerDisconnected(PeerId),

	/// We received a message from the given peer. Protocol ID should be apparent from context.
	PeerMessage(PeerId, Bytes),

	/// The given peer has updated its description of its view.
	///
	/// This is guaranteed to come after the `PeerConnected` event for a given peer.
	PeerViewChange(PeerId, View),

	/// We have posted the given view update to all connected peers.
	OurViewChange(View),
}

/// Messages received by the network bridge subsystem.
<<<<<<< HEAD
pub enum NetworkBridgeMessage {
	/// Register an event producer with the network bridge. This should be done early and cannot
	/// be de-registered.
	RegisterEventProducer(ProtocolId, Box<dyn Fn(NetworkBridgeEvent) -> AllMessages>),
=======
#[derive(Debug)]
pub enum NetworkBridgeMessage {
	/// Register an event producer on startup.
	RegisterEventProducer(ProtocolId, fn(NetworkBridgeEvent) -> AllMessages),
>>>>>>> 7572bbab

	/// Report a cost or benefit of a peer. Negative values are costs, positive are benefits.
	ReportPeer(PeerId, i32),

	/// Send a message to one or more peers on the given protocol ID.
	SendMessage([PeerId], ProtocolId, Bytes),
}

/// Availability Distribution Message.
#[derive(Debug)]
pub enum AvailabilityDistributionMessage {
	/// Distribute an availability chunk to other validators.
	DistributeChunk(Hash, ErasureChunk),

	/// Fetch an erasure chunk from networking by candidate hash and chunk index.
	FetchChunk(Hash, u32),

	/// Event from the network bridge.
	NetworkBridgeUpdate(NetworkBridgeEvent),
}

/// Bitfield distribution message.
#[derive(Debug)]
pub enum BitfieldDistributionMessage {
	/// Distribute a bitfield via gossip to other validators.
	DistributeBitfield(Hash, SignedAvailabilityBitfield),

	/// Event from the network bridge.
	NetworkBridgeUpdate(NetworkBridgeEvent),
}

/// Availability store subsystem message.
#[derive(Debug)]
pub enum AvailabilityStoreMessage {
	/// Query a `PoVBlock` from the AV store.
	QueryPoV(Hash, oneshot::Sender<Option<PoVBlock>>),

	/// Query an `ErasureChunk` from the AV store.
	QueryChunk(Hash, ValidatorIndex, oneshot::Sender<ErasureChunk>),

	/// Store an `ErasureChunk` in the AV store.
	StoreChunk(Hash, ValidatorIndex, ErasureChunk),
}

/// A request to the Runtime API subsystem.
#[derive(Debug)]
pub enum RuntimeApiRequest {
	/// Get the current validator set.
	Validators(oneshot::Sender<Vec<ValidatorId>>),
	/// Get a signing context for bitfields and statements.
	SigningContext(oneshot::Sender<SigningContext>),
	/// Get the validation code for a specific para, assuming execution under given block number, and
	/// an optional block number representing an intermediate parablock executed in the context of
	/// that block.
	ValidationCode(ParaId, BlockNumber, Option<BlockNumber>, oneshot::Sender<ValidationCode>),
}

/// A message to the Runtime API subsystem.
#[derive(Debug)]
pub enum RuntimeApiMessage {
	/// Make a request of the runtime API against the post-state of the given relay-parent.
	Request(Hash, RuntimeApiRequest),
}

/// Statement distribution message.
#[derive(Debug)]
pub enum StatementDistributionMessage {
	/// We have originated a signed statement in the context of
	/// given relay-parent hash and it should be distributed to other validators.
	Share(Hash, SignedFullStatement),
}

/// This data becomes intrinsics or extrinsics which should be included in a future relay chain block.
#[derive(Debug)]
pub enum ProvisionableData {
	/// This bitfield indicates the availability of various candidate blocks.
	Bitfield(Hash, SignedAvailabilityBitfield),
	/// The Candidate Backing subsystem believes that this candidate is valid, pending availability.
	BackedCandidate(BackedCandidate),
	/// Misbehavior reports are self-contained proofs of validator misbehavior.
	MisbehaviorReport(Hash, MisbehaviorReport),
	/// Disputes trigger a broad dispute resolution process.
	Dispute(Hash, Signature),
}

/// Message to the Provisioner.
///
/// In all cases, the Hash is that of the relay parent.
#[derive(Debug)]
pub enum ProvisionerMessage {
	/// This message allows potential block authors to be kept updated with all new authorship data
	/// as it becomes available.
	RequestBlockAuthorshipData(Hash, mpsc::Sender<ProvisionableData>),
	/// This data should become part of a relay chain block
	ProvisionableData(ProvisionableData),
}

/// A message type tying together all message types that are used across Subsystems.
#[derive(Debug)]
pub enum AllMessages {
	/// Message for the validation subsystem.
	CandidateValidation(CandidateValidationMessage),
	/// Message for the candidate backing subsystem.
	CandidateBacking(CandidateBackingMessage),
}

/// A message type that a subsystem receives from an overseer.
/// It wraps signals from an overseer and messages that are circulating
/// between subsystems.
///
/// It is generic over over the message type `M` that a particular `Subsystem` may use.
#[derive(Debug)]
pub enum FromOverseer<M: std::fmt::Debug> {
	/// Signal from the `Overseer`.
	Signal(OverseerSignal),

	/// Some other `Subsystem`'s message.
	Communication {
		msg: M,
	},
}<|MERGE_RESOLUTION|>--- conflicted
+++ resolved
@@ -24,19 +24,17 @@
 
 use futures::channel::{mpsc, oneshot};
 
-use sc_network::{ObservedRole, ReputationChange, PeerId};
+use sc_network::{ObservedRole, PeerId};
 use polkadot_primitives::{BlockNumber, Hash, Signature};
 use polkadot_primitives::parachain::{
 	AbridgedCandidateReceipt, PoVBlock, ErasureChunk, BackedCandidate, Id as ParaId,
 	SignedAvailabilityBitfield, SigningContext, ValidatorId, ValidationCode, ValidatorIndex,
 };
 use polkadot_node_primitives::{
-<<<<<<< HEAD
-	MisbehaviorReport, SignedFullStatement,
-=======
-	MisbehaviorReport, SignedStatement, View, ProtocolId,
->>>>>>> 7572bbab
+	MisbehaviorReport, ProtocolId, SignedFullStatement, View,
 };
+
+pub type Bytes = Vec<u8>;
 
 /// Signals sent by an overseer to a subsystem.
 #[derive(PartialEq, Clone, Debug)]
@@ -116,23 +114,16 @@
 }
 
 /// Messages received by the network bridge subsystem.
-<<<<<<< HEAD
 pub enum NetworkBridgeMessage {
 	/// Register an event producer with the network bridge. This should be done early and cannot
 	/// be de-registered.
 	RegisterEventProducer(ProtocolId, Box<dyn Fn(NetworkBridgeEvent) -> AllMessages>),
-=======
-#[derive(Debug)]
-pub enum NetworkBridgeMessage {
-	/// Register an event producer on startup.
-	RegisterEventProducer(ProtocolId, fn(NetworkBridgeEvent) -> AllMessages),
->>>>>>> 7572bbab
 
 	/// Report a cost or benefit of a peer. Negative values are costs, positive are benefits.
 	ReportPeer(PeerId, i32),
 
 	/// Send a message to one or more peers on the given protocol ID.
-	SendMessage([PeerId], ProtocolId, Bytes),
+	SendMessage(Vec<PeerId>, ProtocolId, Bytes),
 }
 
 /// Availability Distribution Message.
