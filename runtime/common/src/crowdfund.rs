--- conflicted
+++ resolved
@@ -602,28 +602,17 @@
 	}
 	parameter_types! {
 		pub const ExistentialDeposit: u64 = 0;
-<<<<<<< HEAD
-=======
-		pub const CreationFee: u64 = 0;
->>>>>>> 1d21f773
 	}
 	impl balances::Trait for Test {
 		type Balance = u64;
 		type OnReapAccount = System;
 		type OnNewAccount = ();
-<<<<<<< HEAD
+		type TransferPayment = ();
+		type DustRemoval = ();
 		type Event = ();
 		type DustRemoval = ();
 		type ExistentialDeposit = ExistentialDeposit;
 }
-=======
-		type TransferPayment = ();
-		type DustRemoval = ();
-		type Event = ();
-		type ExistentialDeposit = ExistentialDeposit;
-		type CreationFee = CreationFee;
-	}
->>>>>>> 1d21f773
 
 	parameter_types! {
 		pub const ProposalBond: Permill = Permill::from_percent(5);
